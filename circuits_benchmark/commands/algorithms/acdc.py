import datetime
import gc
import os
import random
import shutil
import sys

import numpy as np
import torch
import wandb
from torch.nn import init

from acdc.TLACDCExperiment import TLACDCExperiment
from acdc.acdc_graphics import show
from circuits_benchmark.benchmark.benchmark_case import BenchmarkCase
from circuits_benchmark.commands.analysis.acdc_circuit import calculate_fpr_and_tpr
from circuits_benchmark.commands.common_args import add_common_args
from circuits_benchmark.training.compression.linear_compressed_tracr_transformer import LinearCompressedTracrTransformer
from circuits_benchmark.transformers.acdc_circuit_builder import build_acdc_circuit
from circuits_benchmark.transformers.hooked_tracr_transformer import HookedTracrTransformer
from circuits_benchmark.utils.wandb_artifact_download import download_artifact
from circuits_benchmark.transformers.hooked_tracr_transformer import HookedTracrTransformer

def setup_args_parser(subparsers):
  parser = subparsers.add_parser("acdc")
  add_common_args(parser)

  parser.add_argument('--threshold', type=float, required=True, help='Value for threshold')
  parser.add_argument('--metric', type=str, required=True, choices=["kl", "l2"],
                      help="Which metric to use for the experiment")
  parser.add_argument('--data-size', type=int, required=False, default=1000, help='How many samples to use')

  parser.add_argument('--wandb-checkpoint-project-name', type=str, required=False,
                      help="A project name to download the checkpoint artifact on which to run the experiment")
  parser.add_argument('--wandb-checkpoint-artifact-name', type=str, required=False,
                      help="A artifact name to download the checkpoint artifact on which to run the experiment")
  parser.add_argument('--wandb-checkpoint-type', type=str, required=False,
                      help="A type to download the checkpoint artifact on which to run the experiment")

  parser.add_argument('--first-cache-cpu', type=str, required=False, default="True",
                      help='Value for first_cache_cpu (the old name for the `online_cache`)')
  parser.add_argument('--second-cache-cpu', type=str, required=False, default="True",
                      help='Value for second_cache_cpu (the old name for the `corrupted_cache`)')
  parser.add_argument('--zero-ablation', action='store_true', help='Use zero ablation')
  parser.add_argument('--using-wandb', action='store_true', help='Use wandb')
  parser.add_argument('--wandb-entity-name', type=str, required=False, default="remix_school-of-rock",
                      help='Value for wandb_entity_name')
  parser.add_argument('--wandb-group-name', type=str, required=False, default="default",
                      help='Value for wandb_group_name')
  parser.add_argument('--wandb-project-name', type=str, required=False, default="acdc",
                      help='Value for wandb_project_name')
  parser.add_argument('--wandb-run-name', type=str, required=False, default=None, help='Value for wandb_run_name')
  parser.add_argument("--wandb-dir", type=str, default="/tmp/wandb")
  parser.add_argument("--wandb-mode", type=str, default="online")
  parser.add_argument('--indices-mode', type=str, default="normal")
  parser.add_argument('--names-mode', type=str, default="normal")
  parser.add_argument('--torch-num-threads', type=int, default=0, help="How many threads to use for torch (0=all)")
  parser.add_argument("--max-num-epochs", type=int, default=100_000)
  parser.add_argument('--single-step', action='store_true', help='Use single step, mostly for testing')
  parser.add_argument("--abs-value-threshold", action='store_true',
                      help='Use the absolute value of the result to check threshold')


<<<<<<< HEAD
def run_acdc(case: BenchmarkCase, args, model: HookedTracrTransformer=None, calculate_fpr_tpr: bool = False, output_suffix: str = ""):
  if model is None:
    tl_model = case.get_tl_model(device=args.device)
  else:
    tl_model = model
=======
def run_acdc(case: BenchmarkCase, args):
  tl_model = case.get_tl_model(device=args.device,
                               remove_extra_tensor_cloning=False)
>>>>>>> 8f6ce771

  tags = [f"case{case.get_index()}", "acdc"]
  notes = f"Command: {' '.join(sys.argv)}"

  if (args.wandb_checkpoint_project_name is not None or
      args.wandb_checkpoint_artifact_name is not None or
      args.wandb_checkpoint_type is not None):
    downloaded_files = download_artifact(args.wandb_checkpoint_project_name,
                                         args.wandb_checkpoint_artifact_name)

    if len(downloaded_files) == 0:
      raise ValueError(f"Failed to download artifact {args.wandb_checkpoint_artifact_name} from project {args.wandb_checkpoint_project_name}")

    weights_file = next((f for f in downloaded_files if f.name.endswith("weights.pt")), None)
    if weights_file is None:
      raise ValueError(f"Failed to find weights file in {downloaded_files}")

    # parse the case index and resid size out of the filename
    case_index = weights_file.name.split("-")[1]
    compression_size = int(weights_file.name.split("-")[3].split(".")[0])

    if case_index != case.get_index():
      raise ValueError(f"Case index {case_index} in weights artifact does not match the case index {case.get_index()}")

    tags.append(args.wandb_checkpoint_type)
    if args.wandb_checkpoint_type == "natural-compression" or args.wandb_checkpoint_type == "non-linear-compression":
      tl_model = HookedTracrTransformer.from_hooked_tracr_transformer(
        tl_model,
        overwrite_cfg_dict={"d_model": compression_size},
        init_params_fn=lambda x: init.kaiming_uniform_(x) if len(x.shape) > 1 else init.normal_(x, std=0.02),
        remove_extra_tensor_cloning=False,
      )
      tl_model.load_state_dict(torch.load(weights_file))
    elif args.wandb_checkpoint_type == "linear-compression":
      tl_model = LinearCompressedTracrTransformer(tl_model,
                                                  int(compression_size),
                                                  "linear",
                                                  remove_extra_tensor_cloning=False)
      tl_model.load_state_dict(torch.load(weights_file))
      tl_model = tl_model.get_folded_model()
    else:
      raise ValueError(f"Unknown wandb_checkpoint_type {args.wandb_checkpoint_type}")

  # Check that dot program is in path
  if not shutil.which("dot"):
    raise ValueError("dot program not in path, cannot generate graphs for ACDC.")

  if args.torch_num_threads > 0:
    torch.set_num_threads(args.torch_num_threads)

  # Set the seed
  torch.manual_seed(args.seed)
  random.seed(args.seed)
  np.random.seed(args.seed)

  if args.first_cache_cpu is None:
    online_cache_cpu = True
  elif args.first_cache_cpu.lower() == "false":
    online_cache_cpu = False
  elif args.first_cache_cpu.lower() == "true":
    online_cache_cpu = True
  else:
    raise ValueError(f"first_cache_cpu must be either True or False, got {args.first_cache_cpu}")

  if args.second_cache_cpu is None:
    corrupted_cache_cpu = True
  elif args.second_cache_cpu.lower() == "false":
    corrupted_cache_cpu = False
  elif args.second_cache_cpu.lower() == "true":
    corrupted_cache_cpu = True
  else:
    raise ValueError(f"second_cache_cpu must be either True or False, got {args.second_cache_cpu}")

  threshold = args.threshold  # only used if >= 0.0
  metric_name = args.metric
  zero_ablation = True if args.zero_ablation else False
  using_wandb = True if args.using_wandb else False
  wandb_entity_name = args.wandb_entity_name
  wandb_project_name = args.wandb_project_name
  wandb_run_name = args.wandb_run_name
  wandb_group_name = args.wandb_group_name
  indices_mode = args.indices_mode
  names_mode = args.names_mode
  device = args.device
  single_step = True if args.single_step else False

  second_metric = None  # some tasks only have one metric
  use_pos_embed = True  # Always true for all tracr models.

  data_size = args.data_size
  validation_metric = case.get_validation_metric(metric_name, tl_model, data_size=data_size)
  toks_int_values = case.get_clean_data(count=data_size).get_inputs()
  toks_int_values_other = case.get_corrupted_data(count=data_size).get_inputs()

  tl_model.reset_hooks()

  # Create the output directory
  output_dir = os.path.join(args.output_dir, f"acdc_{case.get_index()}", output_suffix)
  if not os.path.exists(output_dir):
    os.makedirs(output_dir)

  images_output_dir = os.path.join(output_dir, "images")
  if not os.path.exists(images_output_dir):
    os.makedirs(images_output_dir)
  
  # Save some mem
  gc.collect()
  torch.cuda.empty_cache()

  # Setup wandb if needed
  if wandb_run_name is None:
    wandb_run_name = f"{'_randomindices' if indices_mode == 'random' else ''}_{threshold}{'_zero' if zero_ablation else ''}"
  else:
    assert wandb_run_name is not None, "I want named runs, always"

  tl_model.reset_hooks()
  exp = TLACDCExperiment(
    model=tl_model,
    threshold=threshold,
    images_output_dir=images_output_dir,
    using_wandb=using_wandb,
    wandb_entity_name=wandb_entity_name,
    wandb_project_name=wandb_project_name,
    wandb_run_name=wandb_run_name,
    wandb_group_name=wandb_group_name,
    wandb_notes=notes,
    wandb_tags=tags,
    wandb_dir=args.wandb_dir,
    wandb_mode=args.wandb_mode,
    wandb_config=args,
    zero_ablation=zero_ablation,
    abs_value_threshold=args.abs_value_threshold,
    ds=toks_int_values,
    ref_ds=toks_int_values_other,
    metric=validation_metric,
    second_metric=second_metric,
    verbose=True,
    indices_mode=indices_mode,
    names_mode=names_mode,
    corrupted_cache_cpu=corrupted_cache_cpu,
    hook_verbose=False,
    online_cache_cpu=online_cache_cpu,
    add_sender_hooks=True,
    use_pos_embed=use_pos_embed,
    add_receiver_hooks=False,
    remove_redundant=False,
    show_full_index=use_pos_embed,
  )

  exp_time = datetime.datetime.now().strftime("%Y-%m-%d_%H-%M-%S")

  for i in range(args.max_num_epochs):
    exp.step(testing=False)

    show(
      exp.corr,
      fname=f"{images_output_dir}/img_new_{i + 1}.png",
    )

    print(i, "-" * 50)
    print(exp.count_no_edges())

    if i == 0:
      exp.save_edges(os.path.join(output_dir, "edges.pkl"))

    if exp.current_node is None or single_step:
      show(
        exp.corr,
        fname=f"{images_output_dir}/ACDC_new_{exp_time}.png",
        show_placeholders=True,
      )
      break

  exp.save_edges(os.path.join(output_dir, "another_final_edges.pkl"))

  exp.save_subgraph(
    fpath=f"{output_dir}/subgraph.pth",
    return_it=True,
  )

  acdc_circuit = build_acdc_circuit(exp.corr)
  acdc_circuit.save(f"{output_dir}/final_circuit.pkl")

  if calculate_fpr_tpr:
    print("Calculating FPR and TPR for threshold", threshold)
    result = calculate_fpr_and_tpr(acdc_circuit, case, verbose=True)
  else:
    result = {}
  result["current_metric"] = exp.cur_metric

  if using_wandb:
    edges_fname = f"edges.pth"
    exp.save_edges(edges_fname)

    artifact = wandb.Artifact(edges_fname, type="dataset")
    artifact.add_file(edges_fname)
    wandb.log_artifact(artifact)
    if calculate_fpr_tpr:
      nodes_fpr = result["nodes"]["fpr"]
      nodes_tpr = result["nodes"]["tpr"]
      edges_fpr = result["edges"]["fpr"]
      edges_tpr = result["edges"]["tpr"]
      wandb.log({
        "threshold": threshold,
        "nodes_fpr": nodes_fpr,
        "nodes_tpr": nodes_tpr,
        "edges_fpr": edges_fpr,
        "edges_tpr": edges_tpr,
      })
    else:
      wandb.log({"threshold": threshold})

    os.remove(edges_fname)
    wandb.finish()
  if model is None:
    return acdc_circuit, result
  return acdc_circuit, result<|MERGE_RESOLUTION|>--- conflicted
+++ resolved
@@ -21,271 +21,313 @@
 from circuits_benchmark.utils.wandb_artifact_download import download_artifact
 from circuits_benchmark.transformers.hooked_tracr_transformer import HookedTracrTransformer
 
+
 def setup_args_parser(subparsers):
-  parser = subparsers.add_parser("acdc")
-  add_common_args(parser)
-
-  parser.add_argument('--threshold', type=float, required=True, help='Value for threshold')
-  parser.add_argument('--metric', type=str, required=True, choices=["kl", "l2"],
-                      help="Which metric to use for the experiment")
-  parser.add_argument('--data-size', type=int, required=False, default=1000, help='How many samples to use')
-
-  parser.add_argument('--wandb-checkpoint-project-name', type=str, required=False,
-                      help="A project name to download the checkpoint artifact on which to run the experiment")
-  parser.add_argument('--wandb-checkpoint-artifact-name', type=str, required=False,
-                      help="A artifact name to download the checkpoint artifact on which to run the experiment")
-  parser.add_argument('--wandb-checkpoint-type', type=str, required=False,
-                      help="A type to download the checkpoint artifact on which to run the experiment")
-
-  parser.add_argument('--first-cache-cpu', type=str, required=False, default="True",
-                      help='Value for first_cache_cpu (the old name for the `online_cache`)')
-  parser.add_argument('--second-cache-cpu', type=str, required=False, default="True",
-                      help='Value for second_cache_cpu (the old name for the `corrupted_cache`)')
-  parser.add_argument('--zero-ablation', action='store_true', help='Use zero ablation')
-  parser.add_argument('--using-wandb', action='store_true', help='Use wandb')
-  parser.add_argument('--wandb-entity-name', type=str, required=False, default="remix_school-of-rock",
-                      help='Value for wandb_entity_name')
-  parser.add_argument('--wandb-group-name', type=str, required=False, default="default",
-                      help='Value for wandb_group_name')
-  parser.add_argument('--wandb-project-name', type=str, required=False, default="acdc",
-                      help='Value for wandb_project_name')
-  parser.add_argument('--wandb-run-name', type=str, required=False, default=None, help='Value for wandb_run_name')
-  parser.add_argument("--wandb-dir", type=str, default="/tmp/wandb")
-  parser.add_argument("--wandb-mode", type=str, default="online")
-  parser.add_argument('--indices-mode', type=str, default="normal")
-  parser.add_argument('--names-mode', type=str, default="normal")
-  parser.add_argument('--torch-num-threads', type=int, default=0, help="How many threads to use for torch (0=all)")
-  parser.add_argument("--max-num-epochs", type=int, default=100_000)
-  parser.add_argument('--single-step', action='store_true', help='Use single step, mostly for testing')
-  parser.add_argument("--abs-value-threshold", action='store_true',
-                      help='Use the absolute value of the result to check threshold')
-
-
-<<<<<<< HEAD
-def run_acdc(case: BenchmarkCase, args, model: HookedTracrTransformer=None, calculate_fpr_tpr: bool = False, output_suffix: str = ""):
-  if model is None:
-    tl_model = case.get_tl_model(device=args.device)
-  else:
-    tl_model = model
-=======
-def run_acdc(case: BenchmarkCase, args):
-  tl_model = case.get_tl_model(device=args.device,
-                               remove_extra_tensor_cloning=False)
->>>>>>> 8f6ce771
-
-  tags = [f"case{case.get_index()}", "acdc"]
-  notes = f"Command: {' '.join(sys.argv)}"
-
-  if (args.wandb_checkpoint_project_name is not None or
-      args.wandb_checkpoint_artifact_name is not None or
-      args.wandb_checkpoint_type is not None):
-    downloaded_files = download_artifact(args.wandb_checkpoint_project_name,
-                                         args.wandb_checkpoint_artifact_name)
-
-    if len(downloaded_files) == 0:
-      raise ValueError(f"Failed to download artifact {args.wandb_checkpoint_artifact_name} from project {args.wandb_checkpoint_project_name}")
-
-    weights_file = next((f for f in downloaded_files if f.name.endswith("weights.pt")), None)
-    if weights_file is None:
-      raise ValueError(f"Failed to find weights file in {downloaded_files}")
-
-    # parse the case index and resid size out of the filename
-    case_index = weights_file.name.split("-")[1]
-    compression_size = int(weights_file.name.split("-")[3].split(".")[0])
-
-    if case_index != case.get_index():
-      raise ValueError(f"Case index {case_index} in weights artifact does not match the case index {case.get_index()}")
-
-    tags.append(args.wandb_checkpoint_type)
-    if args.wandb_checkpoint_type == "natural-compression" or args.wandb_checkpoint_type == "non-linear-compression":
-      tl_model = HookedTracrTransformer.from_hooked_tracr_transformer(
-        tl_model,
-        overwrite_cfg_dict={"d_model": compression_size},
-        init_params_fn=lambda x: init.kaiming_uniform_(x) if len(x.shape) > 1 else init.normal_(x, std=0.02),
-        remove_extra_tensor_cloning=False,
-      )
-      tl_model.load_state_dict(torch.load(weights_file))
-    elif args.wandb_checkpoint_type == "linear-compression":
-      tl_model = LinearCompressedTracrTransformer(tl_model,
-                                                  int(compression_size),
-                                                  "linear",
-                                                  remove_extra_tensor_cloning=False)
-      tl_model.load_state_dict(torch.load(weights_file))
-      tl_model = tl_model.get_folded_model()
-    else:
-      raise ValueError(f"Unknown wandb_checkpoint_type {args.wandb_checkpoint_type}")
-
-  # Check that dot program is in path
-  if not shutil.which("dot"):
-    raise ValueError("dot program not in path, cannot generate graphs for ACDC.")
-
-  if args.torch_num_threads > 0:
-    torch.set_num_threads(args.torch_num_threads)
-
-  # Set the seed
-  torch.manual_seed(args.seed)
-  random.seed(args.seed)
-  np.random.seed(args.seed)
-
-  if args.first_cache_cpu is None:
-    online_cache_cpu = True
-  elif args.first_cache_cpu.lower() == "false":
-    online_cache_cpu = False
-  elif args.first_cache_cpu.lower() == "true":
-    online_cache_cpu = True
-  else:
-    raise ValueError(f"first_cache_cpu must be either True or False, got {args.first_cache_cpu}")
-
-  if args.second_cache_cpu is None:
-    corrupted_cache_cpu = True
-  elif args.second_cache_cpu.lower() == "false":
-    corrupted_cache_cpu = False
-  elif args.second_cache_cpu.lower() == "true":
-    corrupted_cache_cpu = True
-  else:
-    raise ValueError(f"second_cache_cpu must be either True or False, got {args.second_cache_cpu}")
-
-  threshold = args.threshold  # only used if >= 0.0
-  metric_name = args.metric
-  zero_ablation = True if args.zero_ablation else False
-  using_wandb = True if args.using_wandb else False
-  wandb_entity_name = args.wandb_entity_name
-  wandb_project_name = args.wandb_project_name
-  wandb_run_name = args.wandb_run_name
-  wandb_group_name = args.wandb_group_name
-  indices_mode = args.indices_mode
-  names_mode = args.names_mode
-  device = args.device
-  single_step = True if args.single_step else False
-
-  second_metric = None  # some tasks only have one metric
-  use_pos_embed = True  # Always true for all tracr models.
-
-  data_size = args.data_size
-  validation_metric = case.get_validation_metric(metric_name, tl_model, data_size=data_size)
-  toks_int_values = case.get_clean_data(count=data_size).get_inputs()
-  toks_int_values_other = case.get_corrupted_data(count=data_size).get_inputs()
-
-  tl_model.reset_hooks()
-
-  # Create the output directory
-  output_dir = os.path.join(args.output_dir, f"acdc_{case.get_index()}", output_suffix)
-  if not os.path.exists(output_dir):
-    os.makedirs(output_dir)
-
-  images_output_dir = os.path.join(output_dir, "images")
-  if not os.path.exists(images_output_dir):
-    os.makedirs(images_output_dir)
-  
-  # Save some mem
-  gc.collect()
-  torch.cuda.empty_cache()
-
-  # Setup wandb if needed
-  if wandb_run_name is None:
-    wandb_run_name = f"{'_randomindices' if indices_mode == 'random' else ''}_{threshold}{'_zero' if zero_ablation else ''}"
-  else:
-    assert wandb_run_name is not None, "I want named runs, always"
-
-  tl_model.reset_hooks()
-  exp = TLACDCExperiment(
-    model=tl_model,
-    threshold=threshold,
-    images_output_dir=images_output_dir,
-    using_wandb=using_wandb,
-    wandb_entity_name=wandb_entity_name,
-    wandb_project_name=wandb_project_name,
-    wandb_run_name=wandb_run_name,
-    wandb_group_name=wandb_group_name,
-    wandb_notes=notes,
-    wandb_tags=tags,
-    wandb_dir=args.wandb_dir,
-    wandb_mode=args.wandb_mode,
-    wandb_config=args,
-    zero_ablation=zero_ablation,
-    abs_value_threshold=args.abs_value_threshold,
-    ds=toks_int_values,
-    ref_ds=toks_int_values_other,
-    metric=validation_metric,
-    second_metric=second_metric,
-    verbose=True,
-    indices_mode=indices_mode,
-    names_mode=names_mode,
-    corrupted_cache_cpu=corrupted_cache_cpu,
-    hook_verbose=False,
-    online_cache_cpu=online_cache_cpu,
-    add_sender_hooks=True,
-    use_pos_embed=use_pos_embed,
-    add_receiver_hooks=False,
-    remove_redundant=False,
-    show_full_index=use_pos_embed,
-  )
-
-  exp_time = datetime.datetime.now().strftime("%Y-%m-%d_%H-%M-%S")
-
-  for i in range(args.max_num_epochs):
-    exp.step(testing=False)
-
-    show(
-      exp.corr,
-      fname=f"{images_output_dir}/img_new_{i + 1}.png",
-    )
-
-    print(i, "-" * 50)
-    print(exp.count_no_edges())
-
-    if i == 0:
-      exp.save_edges(os.path.join(output_dir, "edges.pkl"))
-
-    if exp.current_node is None or single_step:
-      show(
-        exp.corr,
-        fname=f"{images_output_dir}/ACDC_new_{exp_time}.png",
-        show_placeholders=True,
-      )
-      break
-
-  exp.save_edges(os.path.join(output_dir, "another_final_edges.pkl"))
-
-  exp.save_subgraph(
-    fpath=f"{output_dir}/subgraph.pth",
-    return_it=True,
-  )
-
-  acdc_circuit = build_acdc_circuit(exp.corr)
-  acdc_circuit.save(f"{output_dir}/final_circuit.pkl")
-
-  if calculate_fpr_tpr:
-    print("Calculating FPR and TPR for threshold", threshold)
-    result = calculate_fpr_and_tpr(acdc_circuit, case, verbose=True)
-  else:
-    result = {}
-  result["current_metric"] = exp.cur_metric
-
-  if using_wandb:
-    edges_fname = f"edges.pth"
-    exp.save_edges(edges_fname)
-
-    artifact = wandb.Artifact(edges_fname, type="dataset")
-    artifact.add_file(edges_fname)
-    wandb.log_artifact(artifact)
+    parser = subparsers.add_parser("acdc")
+    add_common_args(parser)
+
+    parser.add_argument("--threshold", type=float, required=True, help="Value for threshold")
+    parser.add_argument(
+        "--metric", type=str, required=True, choices=["kl", "l2"], help="Which metric to use for the experiment"
+    )
+    parser.add_argument("--data-size", type=int, required=False, default=1000, help="How many samples to use")
+
+    parser.add_argument(
+        "--wandb-checkpoint-project-name",
+        type=str,
+        required=False,
+        help="A project name to download the checkpoint artifact on which to run the experiment",
+    )
+    parser.add_argument(
+        "--wandb-checkpoint-artifact-name",
+        type=str,
+        required=False,
+        help="A artifact name to download the checkpoint artifact on which to run the experiment",
+    )
+    parser.add_argument(
+        "--wandb-checkpoint-type",
+        type=str,
+        required=False,
+        help="A type to download the checkpoint artifact on which to run the experiment",
+    )
+
+    parser.add_argument(
+        "--first-cache-cpu",
+        type=str,
+        required=False,
+        default="True",
+        help="Value for first_cache_cpu (the old name for the `online_cache`)",
+    )
+    parser.add_argument(
+        "--second-cache-cpu",
+        type=str,
+        required=False,
+        default="True",
+        help="Value for second_cache_cpu (the old name for the `corrupted_cache`)",
+    )
+    parser.add_argument("--zero-ablation", action="store_true", help="Use zero ablation")
+    parser.add_argument("--using-wandb", action="store_true", help="Use wandb")
+    parser.add_argument(
+        "--wandb-entity-name",
+        type=str,
+        required=False,
+        default="remix_school-of-rock",
+        help="Value for wandb_entity_name",
+    )
+    parser.add_argument(
+        "--wandb-group-name", type=str, required=False, default="default", help="Value for wandb_group_name"
+    )
+    parser.add_argument(
+        "--wandb-project-name", type=str, required=False, default="acdc", help="Value for wandb_project_name"
+    )
+    parser.add_argument("--wandb-run-name", type=str, required=False, default=None, help="Value for wandb_run_name")
+    parser.add_argument("--wandb-dir", type=str, default="/tmp/wandb")
+    parser.add_argument("--wandb-mode", type=str, default="online")
+    parser.add_argument("--indices-mode", type=str, default="normal")
+    parser.add_argument("--names-mode", type=str, default="normal")
+    parser.add_argument("--torch-num-threads", type=int, default=0, help="How many threads to use for torch (0=all)")
+    parser.add_argument("--max-num-epochs", type=int, default=100_000)
+    parser.add_argument("--single-step", action="store_true", help="Use single step, mostly for testing")
+    parser.add_argument(
+        "--abs-value-threshold", action="store_true", help="Use the absolute value of the result to check threshold"
+    )
+
+
+def run_acdc(
+    case: BenchmarkCase,
+    args,
+    model: HookedTracrTransformer = None,
+    calculate_fpr_tpr: bool = False,
+    output_suffix: str = "",
+):
+    if model is None:
+        tl_model = case.get_tl_model(device=args.device, remove_extra_tensor_cloning=False)
+    else:
+        tl_model = model
+    tags = [f"case{case.get_index()}", "acdc"]
+    notes = f"Command: {' '.join(sys.argv)}"
+
+    if (
+        args.wandb_checkpoint_project_name is not None
+        or args.wandb_checkpoint_artifact_name is not None
+        or args.wandb_checkpoint_type is not None
+    ):
+        downloaded_files = download_artifact(args.wandb_checkpoint_project_name, args.wandb_checkpoint_artifact_name)
+
+        if len(downloaded_files) == 0:
+            raise ValueError(
+                f"Failed to download artifact {args.wandb_checkpoint_artifact_name} from project {args.wandb_checkpoint_project_name}"
+            )
+
+        weights_file = next((f for f in downloaded_files if f.name.endswith("weights.pt")), None)
+        if weights_file is None:
+            raise ValueError(f"Failed to find weights file in {downloaded_files}")
+
+        # parse the case index and resid size out of the filename
+        case_index = weights_file.name.split("-")[1]
+        compression_size = int(weights_file.name.split("-")[3].split(".")[0])
+
+        if case_index != case.get_index():
+            raise ValueError(
+                f"Case index {case_index} in weights artifact does not match the case index {case.get_index()}"
+            )
+
+        tags.append(args.wandb_checkpoint_type)
+        if (
+            args.wandb_checkpoint_type == "natural-compression"
+            or args.wandb_checkpoint_type == "non-linear-compression"
+        ):
+            tl_model = HookedTracrTransformer.from_hooked_tracr_transformer(
+                tl_model,
+                overwrite_cfg_dict={"d_model": compression_size},
+                init_params_fn=lambda x: init.kaiming_uniform_(x) if len(x.shape) > 1 else init.normal_(x, std=0.02),
+                remove_extra_tensor_cloning=False,
+            )
+            tl_model.load_state_dict(torch.load(weights_file))
+        elif args.wandb_checkpoint_type == "linear-compression":
+            tl_model = LinearCompressedTracrTransformer(
+                tl_model, int(compression_size), "linear", remove_extra_tensor_cloning=False
+            )
+            tl_model.load_state_dict(torch.load(weights_file))
+            tl_model = tl_model.get_folded_model()
+        else:
+            raise ValueError(f"Unknown wandb_checkpoint_type {args.wandb_checkpoint_type}")
+
+    # Check that dot program is in path
+    if not shutil.which("dot"):
+        raise ValueError("dot program not in path, cannot generate graphs for ACDC.")
+
+    if args.torch_num_threads > 0:
+        torch.set_num_threads(args.torch_num_threads)
+
+    # Set the seed
+    torch.manual_seed(args.seed)
+    random.seed(args.seed)
+    np.random.seed(args.seed)
+
+    if args.first_cache_cpu is None:
+        online_cache_cpu = True
+    elif args.first_cache_cpu.lower() == "false":
+        online_cache_cpu = False
+    elif args.first_cache_cpu.lower() == "true":
+        online_cache_cpu = True
+    else:
+        raise ValueError(f"first_cache_cpu must be either True or False, got {args.first_cache_cpu}")
+
+    if args.second_cache_cpu is None:
+        corrupted_cache_cpu = True
+    elif args.second_cache_cpu.lower() == "false":
+        corrupted_cache_cpu = False
+    elif args.second_cache_cpu.lower() == "true":
+        corrupted_cache_cpu = True
+    else:
+        raise ValueError(f"second_cache_cpu must be either True or False, got {args.second_cache_cpu}")
+
+    threshold = args.threshold  # only used if >= 0.0
+    metric_name = args.metric
+    zero_ablation = True if args.zero_ablation else False
+    using_wandb = True if args.using_wandb else False
+    wandb_entity_name = args.wandb_entity_name
+    wandb_project_name = args.wandb_project_name
+    wandb_run_name = args.wandb_run_name
+    wandb_group_name = args.wandb_group_name
+    indices_mode = args.indices_mode
+    names_mode = args.names_mode
+    device = args.device
+    single_step = True if args.single_step else False
+
+    second_metric = None  # some tasks only have one metric
+    use_pos_embed = True  # Always true for all tracr models.
+
+    data_size = args.data_size
+    validation_metric = case.get_validation_metric(metric_name, tl_model, data_size=data_size)
+    toks_int_values = case.get_clean_data(count=data_size).get_inputs()
+    toks_int_values_other = case.get_corrupted_data(count=data_size).get_inputs()
+
+    tl_model.reset_hooks()
+
+    # Create the output directory
+    output_dir = os.path.join(args.output_dir, f"acdc_{case.get_index()}", output_suffix)
+    if not os.path.exists(output_dir):
+        os.makedirs(output_dir)
+
+    images_output_dir = os.path.join(output_dir, "images")
+    if not os.path.exists(images_output_dir):
+        os.makedirs(images_output_dir)
+
+    # Save some mem
+    gc.collect()
+    torch.cuda.empty_cache()
+
+    # Setup wandb if needed
+    if wandb_run_name is None:
+        wandb_run_name = (
+            f"{'_randomindices' if indices_mode == 'random' else ''}_{threshold}{'_zero' if zero_ablation else ''}"
+        )
+    else:
+        assert wandb_run_name is not None, "I want named runs, always"
+
+    tl_model.reset_hooks()
+    exp = TLACDCExperiment(
+        model=tl_model,
+        threshold=threshold,
+        images_output_dir=images_output_dir,
+        using_wandb=using_wandb,
+        wandb_entity_name=wandb_entity_name,
+        wandb_project_name=wandb_project_name,
+        wandb_run_name=wandb_run_name,
+        wandb_group_name=wandb_group_name,
+        wandb_notes=notes,
+        wandb_tags=tags,
+        wandb_dir=args.wandb_dir,
+        wandb_mode=args.wandb_mode,
+        wandb_config=args,
+        zero_ablation=zero_ablation,
+        abs_value_threshold=args.abs_value_threshold,
+        ds=toks_int_values,
+        ref_ds=toks_int_values_other,
+        metric=validation_metric,
+        second_metric=second_metric,
+        verbose=True,
+        indices_mode=indices_mode,
+        names_mode=names_mode,
+        corrupted_cache_cpu=corrupted_cache_cpu,
+        hook_verbose=False,
+        online_cache_cpu=online_cache_cpu,
+        add_sender_hooks=True,
+        use_pos_embed=use_pos_embed,
+        add_receiver_hooks=False,
+        remove_redundant=False,
+        show_full_index=use_pos_embed,
+    )
+
+    exp_time = datetime.datetime.now().strftime("%Y-%m-%d_%H-%M-%S")
+
+    for i in range(args.max_num_epochs):
+        exp.step(testing=False)
+
+        show(
+            exp.corr,
+            fname=f"{images_output_dir}/img_new_{i + 1}.png",
+        )
+
+        print(i, "-" * 50)
+        print(exp.count_no_edges())
+
+        if i == 0:
+            exp.save_edges(os.path.join(output_dir, "edges.pkl"))
+
+        if exp.current_node is None or single_step:
+            show(
+                exp.corr,
+                fname=f"{images_output_dir}/ACDC_new_{exp_time}.png",
+                show_placeholders=True,
+            )
+            break
+
+    exp.save_edges(os.path.join(output_dir, "another_final_edges.pkl"))
+
+    exp.save_subgraph(
+        fpath=f"{output_dir}/subgraph.pth",
+        return_it=True,
+    )
+
+    acdc_circuit = build_acdc_circuit(exp.corr)
+    acdc_circuit.save(f"{output_dir}/final_circuit.pkl")
+
     if calculate_fpr_tpr:
-      nodes_fpr = result["nodes"]["fpr"]
-      nodes_tpr = result["nodes"]["tpr"]
-      edges_fpr = result["edges"]["fpr"]
-      edges_tpr = result["edges"]["tpr"]
-      wandb.log({
-        "threshold": threshold,
-        "nodes_fpr": nodes_fpr,
-        "nodes_tpr": nodes_tpr,
-        "edges_fpr": edges_fpr,
-        "edges_tpr": edges_tpr,
-      })
-    else:
-      wandb.log({"threshold": threshold})
-
-    os.remove(edges_fname)
-    wandb.finish()
-  if model is None:
-    return acdc_circuit, result
-  return acdc_circuit, result+        print("Calculating FPR and TPR for threshold", threshold)
+        result = calculate_fpr_and_tpr(acdc_circuit, case, verbose=True)
+    else:
+        result = {}
+    result["current_metric"] = exp.cur_metric
+
+    if using_wandb:
+        edges_fname = f"edges.pth"
+        exp.save_edges(edges_fname)
+
+        artifact = wandb.Artifact(edges_fname, type="dataset")
+        artifact.add_file(edges_fname)
+        wandb.log_artifact(artifact)
+        if calculate_fpr_tpr:
+            nodes_fpr = result["nodes"]["fpr"]
+            nodes_tpr = result["nodes"]["tpr"]
+            edges_fpr = result["edges"]["fpr"]
+            edges_tpr = result["edges"]["tpr"]
+            wandb.log(
+                {
+                    "threshold": threshold,
+                    "nodes_fpr": nodes_fpr,
+                    "nodes_tpr": nodes_tpr,
+                    "edges_fpr": edges_fpr,
+                    "edges_tpr": edges_tpr,
+                }
+            )
+        else:
+            wandb.log({"threshold": threshold})
+
+        os.remove(edges_fname)
+        wandb.finish()
+    if model is None:
+        return acdc_circuit, result
+    return acdc_circuit, result